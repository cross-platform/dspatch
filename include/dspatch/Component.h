/******************************************************************************
DSPatch - The Refreshingly Simple C++ Dataflow Framework
Copyright (c) 2023, Marcus Tomlinson

BSD 2-Clause License

Redistribution and use in source and binary forms, with or without
modification, are permitted provided that the following conditions are met:

1. Redistributions of source code must retain the above copyright notice, this
   list of conditions and the following disclaimer.

2. Redistributions in binary form must reproduce the above copyright notice,
   this list of conditions and the following disclaimer in the documentation
   and/or other materials provided with the distribution.

THIS SOFTWARE IS PROVIDED BY THE COPYRIGHT HOLDERS AND CONTRIBUTORS "AS IS"
AND ANY EXPRESS OR IMPLIED WARRANTIES, INCLUDING, BUT NOT LIMITED TO, THE
IMPLIED WARRANTIES OF MERCHANTABILITY AND FITNESS FOR A PARTICULAR PURPOSE ARE
DISCLAIMED. IN NO EVENT SHALL THE COPYRIGHT HOLDER OR CONTRIBUTORS BE LIABLE
FOR ANY DIRECT, INDIRECT, INCIDENTAL, SPECIAL, EXEMPLARY, OR CONSEQUENTIAL
DAMAGES (INCLUDING, BUT NOT LIMITED TO, PROCUREMENT OF SUBSTITUTE GOODS OR
SERVICES; LOSS OF USE, DATA, OR PROFITS; OR BUSINESS INTERRUPTION) HOWEVER
CAUSED AND ON ANY THEORY OF LIABILITY, WHETHER IN CONTRACT, STRICT LIABILITY,
OR TORT (INCLUDING NEGLIGENCE OR OTHERWISE) ARISING IN ANY WAY OUT OF THE USE
OF THIS SOFTWARE, EVEN IF ADVISED OF THE POSSIBILITY OF SUCH DAMAGE.
******************************************************************************/

#pragma once

#include <dspatch/SignalBus.h>
#include <dspatch/ThreadPool.h>

#include <string>
#include <vector>

namespace DSPatch
{

namespace internal
{
class Component;
class ComponentThread;
}  // namespace internal

/// Abstract base class for DSPatch components

/**
Classes derived from Component can be added to a Circuit and routed to and from other Components.

On construction, derived classes must configure the component's IO buses by calling
SetInputCount_() and SetOutputCount_() respectively.

Derived classes must also implement the virtual method: Process_(). The Process_() method is a
callback from the DSPatch engine that occurs when a new set of input signals is ready for
processing. The Process_() method has 2 arguments: the input bus, and the output bus. This method's
purpose is to pull its required inputs out of the input bus, process these inputs, and populate the
output bus with the results (see SignalBus).

In order for a component to do any work it must be ticked. This is performed by repeatedly calling
the Tick() and Reset() methods. The Tick() method is responsible for acquiring the next set of
input signals from component input wires and populating the component's input bus. To insure that
these inputs are up-to-date, the dependent component first calls all of its input components'
Tick() methods - hence recursively called in all components going backward through the circuit. The
acquired input bus is then passed to the Process_() method. The Reset() method informs the
component that the last circuit traversal has completed and hence can execute the next Tick()
request.

<b>PERFORMANCE TIP:</b> If a component's Process_() method is capable of processing buffers
out-of-order within a stream processing circuit, consider initialising its base with
ProcessOrder::OutOfOrder to improve performance. Note however that Process_() must be thread-safe
to operate in this mode.
*/

class DLLEXPORT Component
{
public:
    NONCOPYABLE( Component );

    using SPtr = std::shared_ptr<Component>;

    enum class ProcessOrder
    {
        InOrder,
        OutOfOrder
    };

    Component( ProcessOrder processOrder = ProcessOrder::InOrder );
    virtual ~Component();

    bool ConnectInput( const Component::SPtr& fromComponent, int fromOutput, int toInput );

    void DisconnectInput( int inputNo );
    void DisconnectInput( const Component::SPtr& fromComponent );
    void DisconnectAllInputs();

    int GetCircuitPosition( int offset = 0 );

    int GetInputCount() const;
    int GetOutputCount() const;

    std::string GetInputName( int inputNo ) const;
    std::string GetOutputName( int outputNo ) const;

    void SetThreadPool( const ThreadPool::SPtr& threadPool );

<<<<<<< HEAD
    bool Tick( int bufferNo = 0 );
    void Reset( int bufferNo = 0 );
=======
    void Tick( TickMode mode = TickMode::Series, int bufferNo = 0 );
    void Reset( TickMode mode = TickMode::Series, int bufferNo = 0 );
>>>>>>> fa6634e7

protected:
    virtual void Process_( SignalBus&, SignalBus& ) = 0;

    void SetInputCount_( int inputCount, const std::vector<std::string>& inputNames = {} );
    void SetOutputCount_( int outputCount, const std::vector<std::string>& outputNames = {} );

private:
    friend class internal::ComponentThread;
<<<<<<< HEAD
    void _DoTick( int bufferNo );
=======
    void _TickParallel( int bufferNo );
>>>>>>> fa6634e7

    internal::Component* p;
};

}  // namespace DSPatch<|MERGE_RESOLUTION|>--- conflicted
+++ resolved
@@ -94,8 +94,6 @@
     void DisconnectInput( const Component::SPtr& fromComponent );
     void DisconnectAllInputs();
 
-    int GetCircuitPosition( int offset = 0 );
-
     int GetInputCount() const;
     int GetOutputCount() const;
 
@@ -104,13 +102,8 @@
 
     void SetThreadPool( const ThreadPool::SPtr& threadPool );
 
-<<<<<<< HEAD
-    bool Tick( int bufferNo = 0 );
+    void Tick( int bufferNo = 0 );
     void Reset( int bufferNo = 0 );
-=======
-    void Tick( TickMode mode = TickMode::Series, int bufferNo = 0 );
-    void Reset( TickMode mode = TickMode::Series, int bufferNo = 0 );
->>>>>>> fa6634e7
 
 protected:
     virtual void Process_( SignalBus&, SignalBus& ) = 0;
@@ -120,11 +113,7 @@
 
 private:
     friend class internal::ComponentThread;
-<<<<<<< HEAD
-    void _DoTick( int bufferNo );
-=======
     void _TickParallel( int bufferNo );
->>>>>>> fa6634e7
 
     internal::Component* p;
 };
