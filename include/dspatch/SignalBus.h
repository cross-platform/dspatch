--- conflicted
+++ resolved
@@ -129,25 +129,14 @@
 
     // See: GetSignal().
 
-<<<<<<< HEAD
-    if ( (size_t)signalIndex < _signals.size() )
+    try
     {
-        try
-        {
-            return const_cast<ValueType*>( &std::any_cast<const ValueType&>( _signals[signalIndex] ) );
-        }
-        catch ( const std::exception& )
-        {
-            return nullptr;
-        }
+        return const_cast<ValueType*>( &std::any_cast<const ValueType&>( _signals[signalIndex] ) );
     }
-    else
+    catch ( const std::exception& )
     {
         return nullptr;
     }
-=======
-    return _signals[signalIndex].as<ValueType>();
->>>>>>> e979ead3
 }
 
 template <typename ValueType>
@@ -192,18 +181,7 @@
 
 inline const std::type_info& SignalBus::GetType( int signalIndex ) const
 {
-<<<<<<< HEAD
-    if ( (size_t)signalIndex < _signals.size() )
-    {
-        return _signals[signalIndex].type();
-    }
-    else
-    {
-        return typeid( void );
-    }
-=======
     return _signals[signalIndex].type();
->>>>>>> e979ead3
 }
 
 }  // namespace DSPatch