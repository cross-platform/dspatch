/******************************************************************************
DSPatch - The Refreshingly Simple C++ Dataflow Framework
Copyright (c) 2024, Marcus Tomlinson

BSD 2-Clause License

Redistribution and use in source and binary forms, with or without
modification, are permitted provided that the following conditions are met:

1. Redistributions of source code must retain the above copyright notice, this
   list of conditions and the following disclaimer.

2. Redistributions in binary form must reproduce the above copyright notice,
   this list of conditions and the following disclaimer in the documentation
   and/or other materials provided with the distribution.

THIS SOFTWARE IS PROVIDED BY THE COPYRIGHT HOLDERS AND CONTRIBUTORS "AS IS"
AND ANY EXPRESS OR IMPLIED WARRANTIES, INCLUDING, BUT NOT LIMITED TO, THE
IMPLIED WARRANTIES OF MERCHANTABILITY AND FITNESS FOR A PARTICULAR PURPOSE ARE
DISCLAIMED. IN NO EVENT SHALL THE COPYRIGHT HOLDER OR CONTRIBUTORS BE LIABLE
FOR ANY DIRECT, INDIRECT, INCIDENTAL, SPECIAL, EXEMPLARY, OR CONSEQUENTIAL
DAMAGES (INCLUDING, BUT NOT LIMITED TO, PROCUREMENT OF SUBSTITUTE GOODS OR
SERVICES; LOSS OF USE, DATA, OR PROFITS; OR BUSINESS INTERRUPTION) HOWEVER
CAUSED AND ON ANY THEORY OF LIABILITY, WHETHER IN CONTRACT, STRICT LIABILITY,
OR TORT (INCLUDING NEGLIGENCE OR OTHERWISE) ARISING IN ANY WAY OUT OF THE USE
OF THIS SOFTWARE, EVEN IF ADVISED OF THE POSSIBILITY OF SUCH DAMAGE.
******************************************************************************/

#pragma once

<<<<<<< HEAD
#include <dspatch/Common.h>

#include <any>
=======
#include "../fast_any/any.h"
>>>>>>> 29e2ed41

#include <vector>

namespace DSPatch
{

/// Signal container

/**
Components process and transfer data between each other in the form of "signals" via interconnected wires. SignalBuses are signal
containers. Via the Process_() method, a Component receives signals into its "inputs" SignalBus and provides signals to its
"outputs" SignalBus. The SignalBus class provides public getters and setters for manipulating its internal signal values,
abstracting the need to retrieve and interface with them directly.

Signals can be dynamically typed at runtime, this means a signal has the ability to change its data type at any point during
program execution. This is designed such that a SignalBus can hold any number of different typed variables, as well as to allow
for a variable to dynamically change its type when needed - this can be useful for inputs that accept a number of different data
types (E.g. Varying sample size in an audio buffer: array of byte / int / float).
*/

class SignalBus final
{
public:
    SignalBus( const SignalBus& ) = delete;
    SignalBus& operator=( const SignalBus& ) = delete;

    SignalBus();
    SignalBus( SignalBus&& );
    ~SignalBus();

    void SetSignalCount( int signalCount );
    int GetSignalCount() const;

<<<<<<< HEAD
    inline std::any* GetSignal( int signalIndex );
=======
    fast_any::any* GetSignal( int signalIndex );
>>>>>>> 29e2ed41

    bool HasValue( int signalIndex ) const;

    template <typename ValueType>
    ValueType* GetValue( int signalIndex ) const;

    template <typename ValueType>
    void SetValue( int signalIndex, const ValueType& newValue );

    template <typename ValueType>
    void MoveValue( int signalIndex, ValueType&& newValue );

<<<<<<< HEAD
    inline void SetSignal( int toSignalIndex, const std::any& fromSignal );
    inline void MoveSignal( int toSignalIndex, std::any& fromSignal );
=======
    void SetSignal( int toSignalIndex, const fast_any::any& fromSignal );
    void MoveSignal( int toSignalIndex, fast_any::any& fromSignal );
>>>>>>> 29e2ed41

    void ClearAllValues();

<<<<<<< HEAD
    inline const std::type_info& GetType( int signalIndex ) const;
=======
    fast_any::type_info GetType( int signalIndex ) const;
>>>>>>> 29e2ed41

private:
    std::vector<std::any> _signals;
};

inline SignalBus::SignalBus() = default;

// cppcheck-suppress missingMemberCopy
inline SignalBus::SignalBus( SignalBus&& rhs )
    : _signals( std::move( rhs._signals ) )
{
}

inline SignalBus::~SignalBus() = default;

inline void SignalBus::SetSignalCount( int signalCount )
{
    _signals.resize( signalCount );
}

inline int SignalBus::GetSignalCount() const
{
    return (int)_signals.size();
}

inline std::any* SignalBus::GetSignal( int signalIndex )
{
    // You might be thinking: Why the raw pointer return here?

    // This is for usability, design, and performance reasons. Usability, because a pointer allows
    // the user to manipulate the contained value externally. Design, because DSPatch doesn't use
    // exceptions - a nullptr return here is the equivalent of "signal does not exist".
    // Performance, because returning a smart pointer means having to store the value as a smart
    // pointer too - this adds yet another level of indirection to the value, as well as some
    // reference counting overhead. These Get() and Set() methods are VERY frequently called, so
    // doing as little as possible with the data here is best.

    if ( (size_t)signalIndex < _signals.size() )
    {
        return &_signals[signalIndex];
    }
    else
    {
        return nullptr;
    }
}

inline bool SignalBus::HasValue( int signalIndex ) const
{
    if ( (size_t)signalIndex < _signals.size() )
    {
        return _signals[signalIndex].has_value();
    }
    else
    {
        return false;
    }
}

template <typename ValueType>
inline ValueType* SignalBus::GetValue( int signalIndex ) const
{
    // You might be thinking: Why the raw pointer return here?

    // See: GetSignal().

    if ( (size_t)signalIndex < _signals.size() )
    {
        try
        {
            return const_cast<ValueType*>( &std::any_cast<const ValueType&>( _signals[signalIndex] ) );
        }
        catch ( const std::exception& )
        {
            return nullptr;
        }
    }
    else
    {
        return nullptr;
    }
}

template <typename ValueType>
inline void SignalBus::SetValue( int signalIndex, const ValueType& newValue )
{
    if ( (size_t)signalIndex < _signals.size() )
    {
        _signals[signalIndex].emplace<ValueType>( newValue );
    }
}

template <typename ValueType>
inline void SignalBus::MoveValue( int signalIndex, ValueType&& newValue )
{
    if ( (size_t)signalIndex < _signals.size() )
    {
        _signals[signalIndex].emplace<ValueType>( std::forward<ValueType>( newValue ) );
    }
}

inline void SignalBus::SetSignal( int toSignalIndex, const std::any& fromSignal )
{
    if ( (size_t)toSignalIndex < _signals.size() )
    {
        _signals[toSignalIndex] = fromSignal;
    }
}

inline void SignalBus::MoveSignal( int toSignalIndex, std::any& fromSignal )
{
    // You might be thinking: Why swap and not move here?

    // This is a really nifty little optimisation actually. When we move a signal value from an
    // output to an input (or vice-versa within a component) we move its type_info along with it.
    // If you look at any::emplace(), you'll see that type_info is really useful in determining
    // whether we need to delete and copy (re)construct our contained value, or can simply copy
    // assign. To avoid the former as much as possible, a swap is done between source and target
    // signals such that, between these two points, just two value holders need to be constructed,
    // and shared back and forth from then on.

    if ( (size_t)toSignalIndex < _signals.size() )
    {
        _signals[toSignalIndex].swap( fromSignal );
    }
}

inline void SignalBus::ClearAllValues()
{
    for ( auto& signal : _signals )
    {
        signal.reset();
    }
}

inline const std::type_info& SignalBus::GetType( int signalIndex ) const
{
    if ( (size_t)signalIndex < _signals.size() )
    {
        return _signals[signalIndex].type();
    }
    else
    {
        return typeid( void );
    }
}

}  // namespace DSPatch<|MERGE_RESOLUTION|>--- conflicted
+++ resolved
@@ -28,13 +28,7 @@
 
 #pragma once
 
-<<<<<<< HEAD
-#include <dspatch/Common.h>
-
-#include <any>
-=======
 #include "../fast_any/any.h"
->>>>>>> 29e2ed41
 
 #include <vector>
 
@@ -68,11 +62,7 @@
     void SetSignalCount( int signalCount );
     int GetSignalCount() const;
 
-<<<<<<< HEAD
-    inline std::any* GetSignal( int signalIndex );
-=======
-    fast_any::any* GetSignal( int signalIndex );
->>>>>>> 29e2ed41
+    std::any* GetSignal( int signalIndex );
 
     bool HasValue( int signalIndex ) const;
 
@@ -85,21 +75,12 @@
     template <typename ValueType>
     void MoveValue( int signalIndex, ValueType&& newValue );
 
-<<<<<<< HEAD
-    inline void SetSignal( int toSignalIndex, const std::any& fromSignal );
-    inline void MoveSignal( int toSignalIndex, std::any& fromSignal );
-=======
-    void SetSignal( int toSignalIndex, const fast_any::any& fromSignal );
-    void MoveSignal( int toSignalIndex, fast_any::any& fromSignal );
->>>>>>> 29e2ed41
+    void SetSignal( int toSignalIndex, const std::any& fromSignal );
+    void MoveSignal( int toSignalIndex, std::any& fromSignal );
 
     void ClearAllValues();
 
-<<<<<<< HEAD
-    inline const std::type_info& GetType( int signalIndex ) const;
-=======
-    fast_any::type_info GetType( int signalIndex ) const;
->>>>>>> 29e2ed41
+    const std::type_info& GetType( int signalIndex ) const;
 
 private:
     std::vector<std::any> _signals;
