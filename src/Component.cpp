--- conflicted
+++ resolved
@@ -48,11 +48,7 @@
         Ticking
     };
 
-<<<<<<< HEAD
-    struct MovableAtomicFlag
-=======
     struct MovableAtomicFlag final
->>>>>>> b7dd74c7
     {
         MovableAtomicFlag() = default;
 
