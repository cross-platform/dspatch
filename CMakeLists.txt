--- conflicted
+++ resolved
@@ -1,85 +1,80 @@
-cmake_minimum_required(VERSION 3.4)
-
-project(DSPatch)
-
-set(CMAKE_CXX_STANDARD 11)
-set(CMAKE_CXX_STANDARD_REQUIRED ON)
-set(CMAKE_CXX_EXTENSIONS OFF)
-
-# Set version information.
-set(DSPATCH_MAJOR 6)
-set(DSPATCH_MINOR 3)
-set(DSPATCH_PATCH 0)
-
-if(MSVC)
-    set(CMAKE_CXX_FLAGS "${CMAKE_CXX_FLAGS} -W4")
-    set(dspatch_dbg ${CMAKE_CURRENT_BINARY_DIR}/\${CMAKE_INSTALL_CONFIG_NAME}/${PROJECT_NAME}.pdb)
-    set(VERSION_FILE ${CMAKE_CURRENT_BINARY_DIR}/version.rc)
-    set(MANIFEST_FILE ${CMAKE_CURRENT_BINARY_DIR}/${PROJECT_NAME}.dll.manifest)
-    configure_file(${CMAKE_CURRENT_SOURCE_DIR}/version.rc.in ${VERSION_FILE})
-    configure_file(${CMAKE_CURRENT_SOURCE_DIR}/manifest.in ${MANIFEST_FILE})
-elseif(MINGW)
-    set(CMAKE_CXX_FLAGS "${CMAKE_CXX_FLAGS} -pthread -pedantic -Wall -Wextra -Wnon-virtual-dtor -Wno-unknown-pragmas")
-else()
-    set(CMAKE_CXX_FLAGS "${CMAKE_CXX_FLAGS} -fPIC -pthread -pedantic -Wall -Wextra -Wnon-virtual-dtor")
-    set(CMAKE_CXX_FLAGS "${CMAKE_CXX_FLAGS} -Wno-return-type-c-linkage -Wno-gnu-zero-variadic-macro-arguments -Wno-vla-extension")
-endif()
-
-configure_file(${CMAKE_CURRENT_SOURCE_DIR}/DSPatchVersion.h.in
-               ${CMAKE_CURRENT_SOURCE_DIR}/include/DSPatchVersion.h)
-
-enable_testing()
-
-include_directories(
-    ${CMAKE_CURRENT_SOURCE_DIR}/include
-    ${CMAKE_CURRENT_SOURCE_DIR}/src
-)
-
-file(GLOB root_hdrs include/*.h)
-file(GLOB dspatch_hdrs include/dspatch/*.h)
-file(GLOB internal_hdrs src/internal/*.h)
-file(GLOB srcs src/*.cpp src/internal/*.cpp)
-
-# Build shared
-add_library(
-    ${PROJECT_NAME} SHARED
-    ${root_hdrs}
-    ${dspatch_hdrs}
-    ${internal_hdrs}
-    ${srcs}
-    ${VERSION_FILE}
-    ${MANIFEST_FILE}
-)
-
-set_target_properties(
-    ${PROJECT_NAME} PROPERTIES
-<<<<<<< HEAD
-    SOVERSION 7
-    VERSION 7.0.0
-=======
-    SOVERSION ${DSPATCH_MAJOR}
-    VERSION ${DSPATCH_MAJOR}.0${DSPATCH_MINOR}
->>>>>>> da4badf9
-)
-
-if (MSVC)
-  set_target_properties(${PROJECT_NAME} PROPERTIES LINK_FLAGS "/MANIFESTUAC:NO")
-endif()
-
-# Link pthread and dl on Unix
-if(UNIX)
-    target_link_libraries(
-        ${PROJECT_NAME}
-        pthread
-        dl
-    )
-endif(UNIX)
-
-install(TARGETS ${PROJECT_NAME} DESTINATION lib)
-install(FILES ${root_hdrs} DESTINATION include)
-install(FILES ${dspatch_hdrs} DESTINATION include/dspatch)
-install(FILES ${dspatch_dbg} DESTINATION lib)
-
-add_subdirectory(docs)
-add_subdirectory(tests)
-add_subdirectory(tutorial)
+cmake_minimum_required(VERSION 3.4)
+
+project(DSPatch)
+
+set(CMAKE_CXX_STANDARD 11)
+set(CMAKE_CXX_STANDARD_REQUIRED ON)
+set(CMAKE_CXX_EXTENSIONS OFF)
+
+# Set version information.
+set(DSPATCH_MAJOR 7)
+set(DSPATCH_MINOR 0)
+set(DSPATCH_MICRO 0)
+
+if(MSVC)
+    set(CMAKE_CXX_FLAGS "${CMAKE_CXX_FLAGS} -W4")
+    set(dspatch_dbg ${CMAKE_CURRENT_BINARY_DIR}/\${CMAKE_INSTALL_CONFIG_NAME}/${PROJECT_NAME}.pdb)
+    set(VERSION_FILE ${CMAKE_CURRENT_BINARY_DIR}/version.rc)
+    set(MANIFEST_FILE ${CMAKE_CURRENT_BINARY_DIR}/${PROJECT_NAME}.dll.manifest)
+    configure_file(${CMAKE_CURRENT_SOURCE_DIR}/version.rc.in ${VERSION_FILE})
+    configure_file(${CMAKE_CURRENT_SOURCE_DIR}/manifest.in ${MANIFEST_FILE})
+elseif(MINGW)
+    set(CMAKE_CXX_FLAGS "${CMAKE_CXX_FLAGS} -pthread -pedantic -Wall -Wextra -Wnon-virtual-dtor -Wno-unknown-pragmas")
+else()
+    set(CMAKE_CXX_FLAGS "${CMAKE_CXX_FLAGS} -fPIC -pthread -pedantic -Wall -Wextra -Wnon-virtual-dtor")
+    set(CMAKE_CXX_FLAGS "${CMAKE_CXX_FLAGS} -Wno-return-type-c-linkage -Wno-gnu-zero-variadic-macro-arguments -Wno-vla-extension")
+endif()
+
+configure_file(${CMAKE_CURRENT_SOURCE_DIR}/DSPatchVersion.h.in
+               ${CMAKE_CURRENT_SOURCE_DIR}/include/DSPatchVersion.h)
+
+enable_testing()
+
+include_directories(
+    ${CMAKE_CURRENT_SOURCE_DIR}/include
+    ${CMAKE_CURRENT_SOURCE_DIR}/src
+)
+
+file(GLOB root_hdrs include/*.h)
+file(GLOB dspatch_hdrs include/dspatch/*.h)
+file(GLOB internal_hdrs src/internal/*.h)
+file(GLOB srcs src/*.cpp src/internal/*.cpp)
+
+# Build shared
+add_library(
+    ${PROJECT_NAME} SHARED
+    ${root_hdrs}
+    ${dspatch_hdrs}
+    ${internal_hdrs}
+    ${srcs}
+    ${VERSION_FILE}
+    ${MANIFEST_FILE}
+)
+
+set_target_properties(
+    ${PROJECT_NAME} PROPERTIES
+    SOVERSION ${DSPATCH_MAJOR}
+    VERSION ${DSPATCH_MAJOR}.${DSPATCH_MINOR}.${DSPATCH_MICRO}
+)
+
+if (MSVC)
+  set_target_properties(${PROJECT_NAME} PROPERTIES LINK_FLAGS "/MANIFESTUAC:NO")
+endif()
+
+# Link pthread and dl on Unix
+if(UNIX)
+    target_link_libraries(
+        ${PROJECT_NAME}
+        pthread
+        dl
+    )
+endif(UNIX)
+
+install(TARGETS ${PROJECT_NAME} DESTINATION lib)
+install(FILES ${root_hdrs} DESTINATION include)
+install(FILES ${dspatch_hdrs} DESTINATION include/dspatch)
+install(FILES ${dspatch_dbg} DESTINATION lib)
+
+add_subdirectory(docs)
+add_subdirectory(tests)
+add_subdirectory(tutorial)