v.6.01 (05 January 2019)
    - Minor bug fix in feedback wire detection.
<<<<<<< HEAD
=======
    - Rebrand DSPatch as a Dataflow Framework rather than FBP.
>>>>>>> 9b289923

v.6.00 (04 January 2019)
    - Greatly improved performance in reactive-style one-shot circuits.
    - Added Circuit::Set/GetBufferCount() for optimized stream processing.
    - Added "Series" tick mode for optimized series circuit processing.
    - Tick parallel components in parallel with new ComponentThread class.
    - Improved stability in *Thread classes.

v.5.01 (11 November 2018)
    - Various code readability improvements.
    - Wait for circuit threads to stop in StopAutoTick().

v.5.00 (10 November 2018)
    - Removed unnecessarily complex integrated circuits concept.
    - Replaced in-house DSPatch::internal::Threads with std::threads.
    - Removed all friend classes.
    - Moved signal reference counting into DSPatch::internal::Component.
    - Moved RunType logic into Signal.
    - Added Signal::HasValue() and Signal::GetType().
    - Loads of optimisations and static code analysis fixes.

v.4.10 (27 October 2018)
    - Allow out-of-order component processes.
    - Fixed threaded integrated circuit bugs.

v.4.00 (09 October 2018)
    - Major C++14 refactor.
    - Moved audio-related example components to the DSPatchables project.
    - Removed overly complex Parameter concept.
    - Removed the horrid "Global Circuit", along with DSPatch::Finalize().
    - Greatly simplified component plugins.
    - Optimised signal transfer by moving rather than copying where possible.
    - Added CI and unit tests.

v.3.00 (07 April 2015)
    - Reference parameters by index for better performance.
    - Cleaned up code formatting and class interfaces.
    - DisconnectComponent fixed to also remove outgoing wires.
    - ResumeAutoTick() resumes only once called for every PauseAutoTick().
    - Updates to support DSPatcher.

v.2.70 (21 December 2014)
    - Added support for DspComponent plugins (DspPlugin + DspPluginLoader).
    - Fixed build and install scripts.

v.2.62 (18 August 2014)
    - Added alternative Get* methods returning const pointers.
    - Increased build warning level and fixed all issues.
    - Uninitialised variable fix for DspParameter.
    - Fixed GetInput/Output/ParameterName() empty string return bug.

v.2.61 (16 June 2014)
    - Introduced component parameters (DspParameter).
    - Added DspComponent user callback mechanism.
    - Improved const-correctness and code style.
    - Added ability to remove single IO pins.

v.2.60 (19 January 2014)
    - Replaced project files with more flexible CMakeLists.
    - DspWaveStreamer fix (don't assume standard type sizes).
    - Reduced size of distributable.

v.2.51 (13 September 2013)
    - Fixed Unix thread detach error.
    - Improved overall encapsulation.
    - Replaced "Clear" with "Remove" for I/O removal.

v.2.50 (14 July 2013)
    - Reduced size of distributable.
    - Removed closed source dependency from example project.
    - Added Linux makefiles.

v.2.43 (30 June 2013)
    - Simplified platform selection macros.

v.2.42 (24 June 2013)
    - Added vs2008 and vs2010 versions of dspdemo.
    - Code style and performance improvements.

v.2.41 (07 February 2013)
    - Fixed VS2010 dspdemo linker errors.

v.2.40 (04 February 2013)
    - Optimized DspRunType.
    - Added Stop() method to DspThread.
    - Reduced pointer dereferencing and temporaries.

v.2.33 (01 February 2013)
    - Signal reading / writing optimized.
    - Code cleaned up and re-formatted.

v.2.32 (24 January 2013)
    - Reduced component thread mutex locking.
    - Fixed DspCircuit AddInput() run-time error.
    - Documentation updates.

v.2.31 (19 December 2012)
    - Improved synchronization in AddComponent().
    - Component routing upgraded to template methods.

v.2.30 (15 December 2012)
    - Circuit routing simplified.
    - Completed "circuit-less" component processing.
    - Component names now optional.
    - DspCircuit no longer deletes external memory.
    - Optimized circuit-in-circuit processing.

v.2.2 (08 December 2012)
    - A component can no longer exist in multiple circuits.
    - Added coding tutorials
    - Cleaned up project directory structure.
    - Comments and documentation updates.
    - Resolved component / circuit thread count clash.

v.2.1 (06 November 2012)
    - Removed DspSafePointer class.
    - Greatly improved overall performance.
    - Added commenting for doxygen.

v.2.0 (02 November 2012)
    - Re-licensed DSPatch to LGPL.
    - Added support for non-threaded platforms.
    - Circuit routing upgraded to more flexible template methods.

v.1.2 (20 October 2012)
    - Ported to Unix-based OS's.
    - Completed circuit-in-circuit logic.

v.1.1 (17 October 2012)
    - Various bug fixes.
    - Added 2 more components to the dspdemo project.
    - Optimized threaded circuit processing.
    - AddComponent() updated to accept pre-constructed DspComponents.

v.1.0 (14 October 2012)
    - Extracted routing engine behind "Crosstalk" to form: "DSPatch".<|MERGE_RESOLUTION|>--- conflicted
+++ resolved
@@ -1,9 +1,6 @@
 v.6.01 (05 January 2019)
     - Minor bug fix in feedback wire detection.
-<<<<<<< HEAD
-=======
     - Rebrand DSPatch as a Dataflow Framework rather than FBP.
->>>>>>> 9b289923
 
 v.6.00 (04 January 2019)
     - Greatly improved performance in reactive-style one-shot circuits.
