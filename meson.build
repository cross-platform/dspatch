--- conflicted
+++ resolved
@@ -90,14 +90,8 @@
     'src/internal/ComponentThread.cpp',
     'src/Circuit.cpp',
     'src/Component.cpp',
-<<<<<<< HEAD
     'src/Plugin.cpp',
-    'src/Signal.cpp',
-    'src/SignalBus.cpp',
     'src/ThreadPool.cpp'
-=======
-    'src/Plugin.cpp'
->>>>>>> f7cf41cf
 ]
 
 dspatch_inc = include_directories(
