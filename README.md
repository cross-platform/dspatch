--- conflicted
+++ resolved
@@ -13,7 +13,6 @@
 cmake ..
 make
 ```
-<<<<<<< HEAD
 
 DSPatch, pronounced "dispatch", is a powerful C++ flow-based programming framework. DSPatch is not limited to any particular domain or data type, its generic, object-oriented API allows you to create almost any system imaginable, from simple logic circuits to high performance audio process chains.
 
@@ -21,13 +20,4 @@
 
 DSPatcher (https://github.com/MarcusTomlinson/DSPatcher) is a cross-platform graphical tool for testing DSPatch components.
 
-=======
-
-DSPatch, pronounced "dispatch", is a powerful C++ flow-based programming framework. DSPatch is not limited to any particular domain or data type, its generic, object-oriented API allows you to create almost any system imaginable, from simple logic circuits to high performance audio process chains.
-
-*Related projects:*
-
-DSPatcher (https://github.com/MarcusTomlinson/DSPatcher) is a cross-platform graphical tool for testing DSPatch components.
-
->>>>>>> 458147ba
 DSPatchables (https://github.com/MarcusTomlinson/DSPatchables) is a DSPatch component repository.